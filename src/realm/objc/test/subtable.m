--- conflicted
+++ resolved
@@ -69,105 +69,65 @@
 @end
 
 
-<<<<<<< HEAD
-@interface MACTestSubtable: XCTestCase
+@interface MACTestSubtable: RLMTestCase
 @end
+
 @implementation MACTestSubtable
 
-- (void)setUp
-{
-    [super setUp];
-
-    // _group = [Group group];
-    // NSLog(@"Group: %@", _group);
-    // XCTAssertNotNil(_group, @"Group is nil");
-}
-
-- (void)tearDown
-{
-    // Tear-down code here.
-
-    //  [super tearDown];
-    //  _group = nil;
-}
-
 - (void)testSubtable
-{
-    RLMTransaction *group = [RLMTransaction group];
-    
-    /* Create new table in group */
-    MainTable *people = [MainTable tableInRealm:group named:@"employees"];
-    
-    /* FIXME: Add support for specifying a subtable to the 'add'
-     method. The subtable must then be copied into the parent
-     table. */
-    [people addRow:@[@"first", @[], @8]];
-    
-    MainObject *cursor = people[0];
-    SubTable *subtable = cursor.Sub;
-    [subtable addRow:@[@"name", @999]];
-    
-    XCTAssertEqual(subtable[0].Age, (int)999, @"Age should be 999");
-    
-    // test setter
-    
-    // test setter
-    cursor.Second = 10;
-    XCTAssertEqual(people[0].Second, (int)10, @"Second should be 10");
+{    
+    [[self contextPersistedAtTestPath] writeUsingBlock:^(RLMRealm *realm) {
+        /* Create new table in group */
+        MainTable *people = [MainTable tableInRealm:realm named:@"employees"];
+        
+        /* FIXME: Add support for specifying a subtable to the 'add'
+         method. The subtable must then be copied into the parent
+         table. */
+        [people addRow:@[@"first", @[], @8]];
+        
+        MainObject *cursor = people[0];
+        SubTable *subtable = cursor.Sub;
+        [subtable addRow:@[@"name", @999]];
+        
+        XCTAssertEqual(subtable[0].Age, (int)999, @"Age should be 999");
+        
+        // test setter
+        
+        // test setter
+        cursor.Second = 10;
+        XCTAssertEqual(people[0].Second, (int)10, @"Second should be 10");
+	}];
 }
 
 - (void)testSubtableSimple {
-    RLMTransaction *group = [RLMTransaction group];
-    
-    /* Create new table in group */
-    RLMTable *people = [group createTableWithName:@"employees" objectClass:MainProxied.class];
-    
-    /* FIXME: Add support for specifying a subtable to the 'add'
-     method. The subtable must then be copied into the parent
-     table. */
-    [people addRow:@[@"first", @[], @8]];
-    
-    // test getter
-    XCTAssertEqual([people[0] Second], (int)8, @"Second should be 8");
-    
-    // test forward invocation
-    XCTAssertTrue([@"first" isEqualToString:[people[0] forwardGetFirst]], @"First should be first");
-    
-    MainProxied *cursor = people[0];
-    RLMTable *subtable = cursor.Sub;
-    [subtable addRow:@[@"name", @999]];
-    
-    XCTAssertEqual([subtable[0] LongAge], (long)999, @"Age should be 999");
+    [[self contextPersistedAtTestPath] writeUsingBlock:^(RLMRealm *realm) {
+        /* Create new table in group */
+        RLMTable *people = [realm createTableWithName:@"employees" objectClass:MainProxied.class];
+        
+        /* FIXME: Add support for specifying a subtable to the 'add'
+         method. The subtable must then be copied into the parent
+         table. */
+        [people addRow:@[@"first", @[], @8]];
+        
+        // test getter
+        XCTAssertEqual([people[0] Second], (int)8, @"Second should be 8");
+        
+        // test forward invocation
+        XCTAssertTrue([@"first" isEqualToString:[people[0] forwardGetFirst]], @"First should be first");
+        
+        MainProxied *cursor = people[0];
+        RLMTable *subtable = cursor.Sub;
+        [subtable addRow:@[@"name", @999]];
+        
+        XCTAssertEqual([subtable[0] LongAge], (long)999, @"Age should be 999");
+	}];
 }
 
 - (void)testBadSubtable {
     
-    RLMTransaction *group = [RLMTransaction group];
-    
-    XCTAssertThrows([group createTableWithName:@"badTable" objectClass:UnspecifiedSubObject.class], @"Shoud throw exception");
-=======
-@interface MACTestSubtable: RLMTestCase
-
-@end
-
-@implementation MACTestSubtable
-
-- (void)testSubtable {
-    [[self contextPersistedAtTestPath] writeUsingBlock:^(RLMRealm *realm) {
-        // Create new table in realm
-        TestSubtableMain *people = [realm createTableWithName:@"employees" asTableClass:[TestSubtableMain class]];
-        
-        /* FIXME: Add support for specifying a subtable to the 'add'
-         method. The subtable must then be copied into the parent
-         table. */
-        [people addFirst:@"first" Sub:nil Second:8];
-        
-        TestSubtableMainRow *cursor = [people rowAtIndex:0];
-        TestSubtableSub *subtable = cursor.Sub;
-        [subtable addName:@"name" Age:999];
-        XCTAssertEqual([subtable rowAtIndex:0].Age, (int64_t)999, @"Age should be 999");
-    }];
->>>>>>> 76927f35
+    [[self contextPersistedAtTestPath] writeUsingBlock:^(RLMRealm *realm) {    
+        XCTAssertThrows([realm createTableWithName:@"badTable" objectClass:UnspecifiedSubObject.class], @"Shoud throw exception");
+	}];
 }
 
 @end