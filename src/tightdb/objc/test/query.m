--- conflicted
+++ resolved
@@ -266,36 +266,20 @@
     [table TDB_setInt:8  inColumnWithIndex:0 atRowIndex:4];
     [table TDB_setInt:39 inColumnWithIndex:0 atRowIndex:5];
     
-<<<<<<< HEAD
     STAssertEquals((NSUInteger)1, [[[table where ] intIsGreaterThan:10 inColumnWithIndex:0 ] indexOfFirstMatchingRow], @"Row 1 is greater than 10");
-    STAssertEquals((NSUInteger)-1, [[[table where ] intIsGreaterThan:100 inColumnWithIndex:0 ] indexOfFirstMatchingRow], @"No rows are greater than 100");
+    STAssertEquals(NSNotFound, [[[table where ] intIsGreaterThan:100 inColumnWithIndex:0 ] indexOfFirstMatchingRow], @"No rows are greater than 100");
 
     STAssertEquals([[[table where] intIsBetween:20 :40 inColumnWithIndex:0] indexOfFirstMatchingRowFromIndex:0], (NSUInteger)2,  @"find");
     STAssertEquals([[[table where] intIsBetween:20 :40 inColumnWithIndex:0] indexOfFirstMatchingRowFromIndex:3], (NSUInteger)3,  @"find");
     STAssertEquals([[[table where] intIsBetween:20 :40 inColumnWithIndex:0] indexOfFirstMatchingRowFromIndex:4], (NSUInteger)5,  @"find");
-    STAssertEquals([[[table where] intIsBetween:20 :40 inColumnWithIndex:0] indexOfFirstMatchingRowFromIndex:6], (NSUInteger)-1, @"find");
+    STAssertEquals([[[table where] intIsBetween:20 :40 inColumnWithIndex:0] indexOfFirstMatchingRowFromIndex:6], (NSUInteger)NSNotFound, @"find");
     STAssertEquals([[[table where] intIsBetween:20 :40 inColumnWithIndex:0] indexOfFirstMatchingRowFromIndex:3], (NSUInteger)3,  @"find");
-=======
-    STAssertEquals((NSUInteger)1, [[[table where ] intIsGreaterThan:10 inColumnWithIndex:0 ] findFirstRow], @"Row 1 is greater than 10");
-    STAssertEquals(NSNotFound, [[[table where ] intIsGreaterThan:100 inColumnWithIndex:0 ] findFirstRow], @"No rows are greater than 100");
-
-    STAssertEquals([[[table where] intIsBetween:20 :40 inColumnWithIndex:0] findFirstRowFromIndex:0], (NSUInteger)2,  @"find");
-    STAssertEquals([[[table where] intIsBetween:20 :40 inColumnWithIndex:0] findFirstRowFromIndex:3], (NSUInteger)3,  @"find");
-    STAssertEquals([[[table where] intIsBetween:20 :40 inColumnWithIndex:0] findFirstRowFromIndex:4], (NSUInteger)5,  @"find");
-    STAssertEquals([[[table where] intIsBetween:20 :40 inColumnWithIndex:0] findFirstRowFromIndex:6], (NSUInteger)NSNotFound, @"find");
-    STAssertEquals([[[table where] intIsBetween:20 :40 inColumnWithIndex:0] findFirstRowFromIndex:3], (NSUInteger)3,  @"find");
->>>>>>> 41449382
     // jjepsen: disabled this test, perhaps it's not relevant after query sematics update.
     //STAssertEquals([[[table where] column:0 isBetweenInt:20 and_:40] find:-1], (size_t)-1, @"find");
     
     [table removeAllRows];
-<<<<<<< HEAD
-    STAssertEquals([[table where] indexOfFirstMatchingRow], (NSUInteger)-1,nil);
-    STAssertEquals([[table where] indexOfFirstMatchingRowFromIndex:0], (NSUInteger)-1,nil);
-=======
-    STAssertEquals([[table where] findFirstRow], (NSUInteger)NSNotFound,nil);
-    STAssertEquals([[table where] findFirstRowFromIndex:0], (NSUInteger)NSNotFound,nil);
->>>>>>> 41449382
+    STAssertEquals([[table where] indexOfFirstMatchingRow], NSNotFound, nil);
+    STAssertEquals([[table where] indexOfFirstMatchingRowFromIndex:0], NSNotFound, nil);
 }
 
 - (void) testSubtableQuery
