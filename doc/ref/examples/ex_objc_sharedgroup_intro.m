/* @@Example: ex_objc_sharedgroup_intro @@ */
#import <Realm/Realm.h>
#import "people.h"

/*
 The classes People, PeopleQuery, PeopleView, and PeopleRow are declared
 (interfaces are generated) in people.h as

 REALM_TABLE_DEF_3(People,
                   Name,  String,
                   Age,   Int,
                   Hired, Bool)

 and in people.m you must have

 REALM_TABLE_IMPL_3(People,
                    Name, String,
                    Age,  Int,
                    Hired, Bool)

 in order to generate the implementation of the classes.
 */


void ex_objc_context_intro()
{
<<<<<<< HEAD
    // Remove any previous file
    NSFileManager *fm = [NSFileManager defaultManager];
    [fm removeItemAtPath:[RLMContext defaultPath] error:nil];

    // Create datafile with a new table
    RLMContext *context = [RLMContext contextWithDefaultPersistence];
    
    // Perform a write transaction (with commit to file)
    NSError *error = nil;
    BOOL success;
    success = [context writeUsingBlock:^(RLMRealm *realm) {
        People *table = [realm createTableWithName:@"employees"
                                      asTableClass:[People class]];
        [table addRow:@{@"Name":@"Bill", @"Age":@53, @"Hired":@YES}];

        return YES; // Commit
    } error:&error];
    if (!success) {
        NSLog(@"write-transaction failed: %@", [error description]);
    }

    // Perform a write transaction (with rollback)
    success = [context writeUsingBlock:^(RLMRealm *realm) {
        People *table = [realm createTableWithName:@"contractors"
                                      asTableClass:[People class]];
=======
    // Remove previous datafile
    [[NSFileManager defaultManager] removeItemAtPath:@"contextTest.realm" error:nil];

    // Create datafile with a new table
    RLMContext *context = [RLMContext contextPersistedAtPath:@"contextTest.realm"
                                                       error:nil];

    // Perform a write transaction (with commit to file)
    [context writeUsingBlock:^(RLMTransaction *transaction) {
        People *table = [transaction createTableWithName:@"employees"
                                            asTableClass:[People class]];
        [table addRow:@{@"Name":@"Bill", @"Age":@53, @"Hired":@YES}];
    }];

    // Perform a write transaction (with rollback)
    [context writeUsingBlockWithRollback:^(RLMTransaction *transaction, BOOL *rollback) {
        People *table = [transaction createTableWithName:@"employees"
                                            asTableClass:[People class]];
>>>>>>> 9c3ae288
        if ([table rowCount] == 0) {
            NSLog(@"Roll back!");
            *rollback = YES;
            return;
        }
<<<<<<< HEAD
        [table addName:@"Mary" Age:76 Hired:NO];
        return YES; // Commit
    } error:&error];
    if (!success)
        NSLog(@"Transaction Rolled back : %@", [error description]);
=======
        [table addName:@"Bill" Age:53 Hired:YES];
        NSLog(@"Commit!");
    }];
>>>>>>> 9c3ae288

    // Perform a read transaction
    [context readUsingBlock:^(RLMRealm *realm) {
        People *table = [realm tableWithName:@"employees"
                                asTableClass:[People class]];
        for (PeopleRow *row in table) {
            NSLog(@"Name: %@", row.Name);
        }
    }];
}
/* @@EndExample@@ */<|MERGE_RESOLUTION|>--- conflicted
+++ resolved
@@ -24,40 +24,12 @@
 
 void ex_objc_context_intro()
 {
-<<<<<<< HEAD
-    // Remove any previous file
-    NSFileManager *fm = [NSFileManager defaultManager];
-    [fm removeItemAtPath:[RLMContext defaultPath] error:nil];
-
-    // Create datafile with a new table
-    RLMContext *context = [RLMContext contextWithDefaultPersistence];
-    
-    // Perform a write transaction (with commit to file)
-    NSError *error = nil;
-    BOOL success;
-    success = [context writeUsingBlock:^(RLMRealm *realm) {
-        People *table = [realm createTableWithName:@"employees"
-                                      asTableClass:[People class]];
-        [table addRow:@{@"Name":@"Bill", @"Age":@53, @"Hired":@YES}];
-
-        return YES; // Commit
-    } error:&error];
-    if (!success) {
-        NSLog(@"write-transaction failed: %@", [error description]);
-    }
-
-    // Perform a write transaction (with rollback)
-    success = [context writeUsingBlock:^(RLMRealm *realm) {
-        People *table = [realm createTableWithName:@"contractors"
-                                      asTableClass:[People class]];
-=======
     // Remove previous datafile
     [[NSFileManager defaultManager] removeItemAtPath:@"contextTest.realm" error:nil];
 
     // Create datafile with a new table
     RLMContext *context = [RLMContext contextPersistedAtPath:@"contextTest.realm"
                                                        error:nil];
-
     // Perform a write transaction (with commit to file)
     [context writeUsingBlock:^(RLMTransaction *transaction) {
         People *table = [transaction createTableWithName:@"employees"
@@ -69,23 +41,13 @@
     [context writeUsingBlockWithRollback:^(RLMTransaction *transaction, BOOL *rollback) {
         People *table = [transaction createTableWithName:@"employees"
                                             asTableClass:[People class]];
->>>>>>> 9c3ae288
         if ([table rowCount] == 0) {
             NSLog(@"Roll back!");
             *rollback = YES;
             return;
         }
-<<<<<<< HEAD
         [table addName:@"Mary" Age:76 Hired:NO];
-        return YES; // Commit
-    } error:&error];
-    if (!success)
-        NSLog(@"Transaction Rolled back : %@", [error description]);
-=======
-        [table addName:@"Bill" Age:53 Hired:YES];
-        NSLog(@"Commit!");
     }];
->>>>>>> 9c3ae288
 
     // Perform a read transaction
     [context readUsingBlock:^(RLMRealm *realm) {
