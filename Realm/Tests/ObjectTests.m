--- conflicted
+++ resolved
@@ -18,26 +18,7 @@
 
 #import "RLMTestCase.h"
 
-<<<<<<< HEAD
-//
-// Private Realm methods
-//
-@interface RLMRealm ()
--(RLMSchema *)schema;
-@end
-
-
-//
-// Test Objects
-//
-@interface SimpleObject : RLMObject
-@property NSString *name;
-@property int age;
-@property BOOL hired;
-@end
-=======
 #pragma mark - Test Objects
->>>>>>> 8e8a5adc
 
 #pragma mark DefaultObject
 
@@ -99,6 +80,12 @@
     }
     return superAttributes;
 }
+@end
+
+#pragma mark - Private
+
+@interface RLMRealm ()
+@property (nonatomic) RLMSchema *schema;
 @end
 
 #pragma mark - Tests
@@ -511,7 +498,7 @@
     RLMProperty *nameProperty = [[RLMRealm defaultRealm] schema][IndexedObject.className][@"name"];
     XCTAssertTrue(nameProperty.attributes & RLMPropertyAttributeIndexed, @"indexed property should have an index");
     
-    RLMProperty *ageProperty = [RLMRealm defaultRealm].schema[IndexedObject.className][@"age"];
+    RLMProperty *ageProperty = [[RLMRealm defaultRealm] schema][IndexedObject.className][@"age"];
     XCTAssertFalse(ageProperty.attributes & RLMPropertyAttributeIndexed, @"non-indexed property shouldn't have an index");
 }
 
