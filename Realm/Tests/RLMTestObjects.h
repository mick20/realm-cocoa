////////////////////////////////////////////////////////////////////////////
//
// Copyright 2014 Realm Inc.
//
// Licensed under the Apache License, Version 2.0 (the "License");
// you may not use this file except in compliance with the License.
// You may obtain a copy of the License at
//
// http://www.apache.org/licenses/LICENSE-2.0
//
// Unless required by applicable law or agreed to in writing, software
// distributed under the License is distributed on an "AS IS" BASIS,
// WITHOUT WARRANTIES OR CONDITIONS OF ANY KIND, either express or implied.
// See the License for the specific language governing permissions and
// limitations under the License.
//
////////////////////////////////////////////////////////////////////////////

#import <Foundation/Foundation.h>
#import "RLMObject.h"

<<<<<<< HEAD
#pragma mark - RLMTestObject

@interface RLMTestObject : RLMObject

@property (nonatomic, copy) NSString *column;
=======
#pragma mark - Abstract Objects
#pragma mark -

#pragma mark StringObject

@interface StringObject : RLMObject

@property NSString *stringCol;

@end

#pragma mark IntObject

@interface IntObject : RLMObject

@property int intCol;
>>>>>>> fc5b368c

@end

RLM_ARRAY_TYPE(StringObject)

#pragma mark AllTypesObject

#pragma mark - AllTypesObject

@interface AllTypesObject : RLMObject

@property BOOL          boolCol;
@property int           intCol;
@property float         floatCol;
@property double        doubleCol;
@property NSString     *stringCol;
@property NSData       *binaryCol;
@property NSDate       *dateCol;
@property bool          cBoolCol;
@property long          longCol;
@property id            mixedCol;
@property StringObject *objectCol;

@end

<<<<<<< HEAD
#pragma mark - AggregateObject

@interface AggregateObject : RLMObject

@property int intCol;
@property float floatCol;
@property double doubleCol;
@property BOOL boolCol;
@property NSDate *dateCol;

@end

#pragma mark - PersonObject

@interface PersonObject : RLMObject
=======
#pragma mark - Real Life Objects
#pragma mark -

#pragma mark EmployeeObject

@interface EmployeeObject : RLMObject
>>>>>>> fc5b368c

@property NSString *name;
@property int age;
@property BOOL hired;

@end

<<<<<<< HEAD
RLM_ARRAY_TYPE(PersonObject)  //Defines an RLMArray<PersonObject> type

#pragma mark - Company

@interface Company : RLMObject

@property RLMArray<PersonObject> *employees;

@end

#pragma mark - ArrayPropertyObject

@interface ArrayPropertyObject : RLMObject

@property NSString *name;
@property RLMArray<RLMTestObject> *array;

@end

#pragma mark - RLMDynamicObject

@interface RLMDynamicObject : RLMObject

@property (nonatomic, copy) NSString *column;
@property (nonatomic) NSInteger integer;

@end

#pragma mark - EnumPerson

@interface EnumPerson : RLMObject

@property NSString * Name;
@property int Age;
@property bool Hired;

@end

#pragma mark - DogObject
=======
RLM_ARRAY_TYPE(EmployeeObject)

#pragma mark CompanyObject

@interface CompanyObject : RLMObject

@property RLMArray<EmployeeObject> *employees;

@end

#pragma mark DogObject
>>>>>>> fc5b368c

@interface DogObject : RLMObject

@property NSString *dogName;

@end

<<<<<<< HEAD
#pragma mark - OwnerObject
=======
#pragma mark OwnerObject
>>>>>>> fc5b368c

@interface OwnerObject : RLMObject

@property NSString *name;
@property DogObject *dog;
<<<<<<< HEAD

@end

#pragma mark - CircleObject

@interface CircleObject : RLMObject

@property NSString *data;
@property CircleObject *next;

@end

#pragma mark - MixedObject

@interface MixedObject : RLMObject

@property (nonatomic, assign) BOOL hired;
@property (nonatomic, strong) id other;
@property (nonatomic, assign) NSInteger age;

@end

#pragma mark - CustomAccessors

@interface CustomAccessors : RLMObject

@property (getter = getThatName) NSString * name;
@property (setter = setTheInt:) int age;

@end

#pragma mark - InvalidSubclassObject

@interface InvalidSubclassObject : RLMTestObject

@property NSString *invalid;

@end

#pragma mark - BaseClassTestObject

@interface BaseClassTestObject : RLMObject

@property NSInteger intCol;

@end

@interface BaseClassTestObject ()

@property (nonatomic, copy) NSString *stringCol;

@end

#pragma mark - SimpleObject

@interface SimpleObject : RLMObject

@property NSString *name;
@property int age;
@property BOOL hired;

@end

#pragma mark - AgeObject

@interface AgeObject : RLMObject

@property int age;

@end

#pragma mark - KeyedObject

@interface KeyedObject : RLMObject

@property NSString * name;
@property int objID;

@end

#pragma mark - DefaultObject

@interface DefaultObject : RLMObject

@property int intCol;
@property float floatCol;
@property double doubleCol;
@property BOOL boolCol;
@property NSDate *dateCol;
@property NSString *stringCol;
@property NSData *binaryCol;
@property id mixedCol;

@end

#pragma mark - NoDefaultObject

@interface NoDefaultObject : RLMObject

@property NSString *stringCol;
@property int intCol;

@end

#pragma mark - IgnoredURLObject

@interface IgnoredURLObject : RLMObject

@property NSString *name;
@property NSURL *url;

@end

#pragma mark - IndexedObject

@interface IndexedObject : RLMObject

@property NSString *name;
@property NSInteger age;

@end

#pragma mark - NonRealmPersonObject

@interface NonRealmPersonObject : NSObject

@property (nonatomic, copy) NSString *name;
@property (nonatomic, assign) NSInteger age;

@end

#pragma mark - PersonQueryObject

@interface PersonQueryObject : RLMObject

@property (nonatomic, copy) NSString *name;
@property (nonatomic, assign) NSInteger age;

@end

#pragma mark - AllPropertyTypesObject

@interface AllPropertyTypesObject : RLMObject

@property (nonatomic, assign) BOOL boolCol;
@property (nonatomic, copy) NSDate *dateCol;
@property (nonatomic, assign) double doubleCol;
@property (nonatomic, assign) float floatCol;
@property (nonatomic, assign) NSInteger intCol;
@property (nonatomic, copy) NSString *stringCol;
@property (nonatomic, copy) id mixedCol;

@end

#pragma mark - TestQueryObject

@interface TestQueryObject : RLMObject

@property (nonatomic, assign) NSInteger int1;
@property (nonatomic, assign) NSInteger int2;
@property (nonatomic, assign) float float1;
@property (nonatomic, assign) float float2;
@property (nonatomic, assign) double double1;
@property (nonatomic, assign) double double2;
@property (nonatomic, copy) NSString *recordTag;

@end

#pragma mark - SimpleMisuseObject

@interface SimpleMisuseObject : RLMObject

@property (nonatomic, copy) NSString *stringCol;
@property (nonatomic, assign) NSInteger intCol;
=======
>>>>>>> fc5b368c

@end<|MERGE_RESOLUTION|>--- conflicted
+++ resolved
@@ -18,14 +18,8 @@
 
 #import <Foundation/Foundation.h>
 #import "RLMObject.h"
+#import "RLMRealm.h"
 
-<<<<<<< HEAD
-#pragma mark - RLMTestObject
-
-@interface RLMTestObject : RLMObject
-
-@property (nonatomic, copy) NSString *column;
-=======
 #pragma mark - Abstract Objects
 #pragma mark -
 
@@ -42,15 +36,12 @@
 @interface IntObject : RLMObject
 
 @property int intCol;
->>>>>>> fc5b368c
 
 @end
 
 RLM_ARRAY_TYPE(StringObject)
 
 #pragma mark AllTypesObject
-
-#pragma mark - AllTypesObject
 
 @interface AllTypesObject : RLMObject
 
@@ -68,30 +59,12 @@
 
 @end
 
-<<<<<<< HEAD
-#pragma mark - AggregateObject
-
-@interface AggregateObject : RLMObject
-
-@property int intCol;
-@property float floatCol;
-@property double doubleCol;
-@property BOOL boolCol;
-@property NSDate *dateCol;
-
-@end
-
-#pragma mark - PersonObject
-
-@interface PersonObject : RLMObject
-=======
 #pragma mark - Real Life Objects
 #pragma mark -
 
 #pragma mark EmployeeObject
 
 @interface EmployeeObject : RLMObject
->>>>>>> fc5b368c
 
 @property NSString *name;
 @property int age;
@@ -99,47 +72,6 @@
 
 @end
 
-<<<<<<< HEAD
-RLM_ARRAY_TYPE(PersonObject)  //Defines an RLMArray<PersonObject> type
-
-#pragma mark - Company
-
-@interface Company : RLMObject
-
-@property RLMArray<PersonObject> *employees;
-
-@end
-
-#pragma mark - ArrayPropertyObject
-
-@interface ArrayPropertyObject : RLMObject
-
-@property NSString *name;
-@property RLMArray<RLMTestObject> *array;
-
-@end
-
-#pragma mark - RLMDynamicObject
-
-@interface RLMDynamicObject : RLMObject
-
-@property (nonatomic, copy) NSString *column;
-@property (nonatomic) NSInteger integer;
-
-@end
-
-#pragma mark - EnumPerson
-
-@interface EnumPerson : RLMObject
-
-@property NSString * Name;
-@property int Age;
-@property bool Hired;
-
-@end
-
-#pragma mark - DogObject
-=======
 RLM_ARRAY_TYPE(EmployeeObject)
 
 #pragma mark CompanyObject
@@ -151,7 +83,6 @@
 @end
 
 #pragma mark DogObject
->>>>>>> fc5b368c
 
 @interface DogObject : RLMObject
 
@@ -159,21 +90,52 @@
 
 @end
 
-<<<<<<< HEAD
-#pragma mark - OwnerObject
-=======
 #pragma mark OwnerObject
->>>>>>> fc5b368c
 
 @interface OwnerObject : RLMObject
 
 @property NSString *name;
 @property DogObject *dog;
-<<<<<<< HEAD
 
 @end
 
-#pragma mark - CircleObject
+#pragma mark - Specific Use Objects
+#pragma mark -
+
+#pragma mark MixedObject
+
+@interface MixedObject : RLMObject
+
+@property BOOL hired;
+@property id other;
+@property NSInteger age;
+
+@end
+
+#pragma mark CustomAccessorsObject
+
+@interface CustomAccessorsObject : RLMObject
+
+@property (getter = getThatName) NSString *name;
+@property (setter = setTheInt:)  int age;
+
+@end
+
+#pragma mark BaseClassStringObject
+
+@interface BaseClassStringObject : RLMObject
+
+@property NSInteger intCol;
+
+@end
+
+@interface BaseClassStringObject ()
+
+@property NSString *stringCol;
+
+@end
+
+#pragma mark CircleObject
 
 @interface CircleObject : RLMObject
 
@@ -182,169 +144,43 @@
 
 @end
 
-#pragma mark - MixedObject
+#pragma mark ArrayPropertyObject
 
-@interface MixedObject : RLMObject
+@interface ArrayPropertyObject : RLMObject
 
-@property (nonatomic, assign) BOOL hired;
-@property (nonatomic, strong) id other;
-@property (nonatomic, assign) NSInteger age;
+@property NSString *name;
+@property RLMArray<StringObject> *array;
 
 @end
 
-#pragma mark - CustomAccessors
+#pragma mark - Class Extension
 
-@interface CustomAccessors : RLMObject
+@interface RLMRealm ()
 
-@property (getter = getThatName) NSString * name;
-@property (setter = setTheInt:) int age;
++ (instancetype)realmWithPath:(NSString *)path
+                     readOnly:(BOOL)readonly
+                      dynamic:(BOOL)dynamic
+                        error:(NSError **)outError;
 
 @end
 
-#pragma mark - InvalidSubclassObject
+#pragma mark DynamicObject
 
-@interface InvalidSubclassObject : RLMTestObject
+@interface DynamicObject : RLMObject
 
-@property NSString *invalid;
-
-@end
-
-#pragma mark - BaseClassTestObject
-
-@interface BaseClassTestObject : RLMObject
-
+@property NSString *stringCol;
 @property NSInteger intCol;
 
 @end
 
-@interface BaseClassTestObject ()
+#pragma mark AggregateObject
 
-@property (nonatomic, copy) NSString *stringCol;
+@interface AggregateObject : RLMObject
 
-@end
-
-#pragma mark - SimpleObject
-
-@interface SimpleObject : RLMObject
-
-@property NSString *name;
-@property int age;
-@property BOOL hired;
-
-@end
-
-#pragma mark - AgeObject
-
-@interface AgeObject : RLMObject
-
-@property int age;
-
-@end
-
-#pragma mark - KeyedObject
-
-@interface KeyedObject : RLMObject
-
-@property NSString * name;
-@property int objID;
-
-@end
-
-#pragma mark - DefaultObject
-
-@interface DefaultObject : RLMObject
-
-@property int intCol;
-@property float floatCol;
-@property double doubleCol;
-@property BOOL boolCol;
+@property int     intCol;
+@property float   floatCol;
+@property double  doubleCol;
+@property BOOL    boolCol;
 @property NSDate *dateCol;
-@property NSString *stringCol;
-@property NSData *binaryCol;
-@property id mixedCol;
-
-@end
-
-#pragma mark - NoDefaultObject
-
-@interface NoDefaultObject : RLMObject
-
-@property NSString *stringCol;
-@property int intCol;
-
-@end
-
-#pragma mark - IgnoredURLObject
-
-@interface IgnoredURLObject : RLMObject
-
-@property NSString *name;
-@property NSURL *url;
-
-@end
-
-#pragma mark - IndexedObject
-
-@interface IndexedObject : RLMObject
-
-@property NSString *name;
-@property NSInteger age;
-
-@end
-
-#pragma mark - NonRealmPersonObject
-
-@interface NonRealmPersonObject : NSObject
-
-@property (nonatomic, copy) NSString *name;
-@property (nonatomic, assign) NSInteger age;
-
-@end
-
-#pragma mark - PersonQueryObject
-
-@interface PersonQueryObject : RLMObject
-
-@property (nonatomic, copy) NSString *name;
-@property (nonatomic, assign) NSInteger age;
-
-@end
-
-#pragma mark - AllPropertyTypesObject
-
-@interface AllPropertyTypesObject : RLMObject
-
-@property (nonatomic, assign) BOOL boolCol;
-@property (nonatomic, copy) NSDate *dateCol;
-@property (nonatomic, assign) double doubleCol;
-@property (nonatomic, assign) float floatCol;
-@property (nonatomic, assign) NSInteger intCol;
-@property (nonatomic, copy) NSString *stringCol;
-@property (nonatomic, copy) id mixedCol;
-
-@end
-
-#pragma mark - TestQueryObject
-
-@interface TestQueryObject : RLMObject
-
-@property (nonatomic, assign) NSInteger int1;
-@property (nonatomic, assign) NSInteger int2;
-@property (nonatomic, assign) float float1;
-@property (nonatomic, assign) float float2;
-@property (nonatomic, assign) double double1;
-@property (nonatomic, assign) double double2;
-@property (nonatomic, copy) NSString *recordTag;
-
-@end
-
-#pragma mark - SimpleMisuseObject
-
-@interface SimpleMisuseObject : RLMObject
-
-@property (nonatomic, copy) NSString *stringCol;
-@property (nonatomic, assign) NSInteger intCol;
-=======
->>>>>>> fc5b368c
 
 @end